--- conflicted
+++ resolved
@@ -27,15 +27,9 @@
             data_directory,
             days,
             batch_size,
-<<<<<<< HEAD
-            max_ind_range = -1,
-            split = "train",
-            drop_last_batch=True
-=======
             max_ind_range=-1,
             split="train",
             drop_last_batch=False
->>>>>>> 4705ea12
     ):
         self.data_filename = data_filename
         self.data_directory = data_directory
@@ -55,20 +49,14 @@
             self.length = int(np.ceil(self.length / 2.))
         self.split = split
         self.drop_last_batch = drop_last_batch
-        self.max_ind_range = max_ind_range
 
     def __iter__(self):
-<<<<<<< HEAD
-        return iter(_batch_generator(self.data_filename, self.data_directory, self.days,
-                                     self.batch_size, self.split, self.drop_last_batch, self.max_ind_range))
-=======
         return iter(
             _batch_generator(
                 self.data_filename, self.data_directory, self.days,
                 self.batch_size, self.split, self.drop_last_batch, self.max_ind_range
             )
         )
->>>>>>> 4705ea12
 
     def __len__(self):
         if self.drop_last_batch:
@@ -77,9 +65,6 @@
             return math.ceil(self.length / self.batch_size)
 
 
-<<<<<<< HEAD
-def _batch_generator(data_filename, data_directory, days, batch_size, split, drop_last, max_ind_range):
-=======
 def _transform_features(
         x_int_batch, x_cat_batch, y_batch, max_ind_range, flag_input_torch_tensor=False
 ):
@@ -105,7 +90,6 @@
 def _batch_generator(
         data_filename, data_directory, days, batch_size, split, drop_last, max_ind_range
 ):
->>>>>>> 4705ea12
     previous_file = None
     for day in days:
         filepath = os.path.join(
@@ -180,31 +164,12 @@
                 }
 
     if not drop_last:
-<<<<<<< HEAD
-        yield _transform_features(previous_file['x_int'],
-                                  previous_file['x_cat'],
-                                  previous_file['y'], max_ind_range)
-
-
-def _transform_features(x_int_batch, x_cat_batch, y_batch, max_ind_range):
-    if max_ind_range > 0: x_cat_batch = x_cat_batch % max_ind_range
-    x_int_batch = torch.log(torch.tensor(x_int_batch, dtype=torch.float) + 1)
-    x_cat_batch = torch.tensor(x_cat_batch, dtype=torch.long)
-    y_batch = torch.tensor(y_batch, dtype=torch.float32).view(-1, 1)
-
-    batch_size = x_cat_batch.shape[0]
-    feature_count = x_cat_batch.shape[1]
-    lS_o = torch.arange(batch_size).reshape(1, -1).repeat(feature_count, 1)
-
-    return x_int_batch, lS_o, x_cat_batch.t(), y_batch.view(-1, 1)
-=======
         yield _transform_features(
             previous_file['x_int'],
             previous_file['x_cat'],
             previous_file['y'],
             max_ind_range
         )
->>>>>>> 4705ea12
 
 
 def _test():
@@ -360,7 +325,7 @@
 
     original_dataset = CriteoDataset(
         dataset='terabyte',
-        max_ind_range=10 * 1000 * 1000,
+        max_ind_range=-1,
         sub_sample_rate=1,
         randomize=True,
         split=args.split,
