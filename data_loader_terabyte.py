--- conflicted
+++ resolved
@@ -325,11 +325,7 @@
 
     original_dataset = CriteoDataset(
         dataset='terabyte',
-<<<<<<< HEAD
-        max_ind_range=-1,
-=======
         max_ind_range=10 * 1000 * 1000,
->>>>>>> 74c8b8df
         sub_sample_rate=1,
         randomize=True,
         split=args.split,
