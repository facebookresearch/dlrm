--- conflicted
+++ resolved
@@ -382,24 +382,6 @@
         # more efficient for larger batches
         data_directory = path.dirname(args.raw_data_file)
 
-<<<<<<< HEAD
-        train_loader = data_loader_terabyte.DataLoader(
-            data_directory=data_directory,
-            data_filename=data_filename,
-            days=list(range(23)),
-            batch_size=args.mini_batch_size,
-            max_ind_range = args.max_ind_range,
-            split="train"
-        )
-
-        test_loader = data_loader_terabyte.DataLoader(
-            data_directory=data_directory,
-            data_filename=data_filename,
-            days=[23],
-            batch_size=args.test_mini_batch_size,
-            max_ind_range = args.max_ind_range,
-            split="test"
-=======
         if args.mlperf_bin_loader:
             lstr = args.processed_data_file.split("/")
             d_path = "/".join(lstr[0:-1]) + "/" + lstr[-1].split(".")[0]
@@ -512,7 +494,6 @@
             args.raw_data_file,
             args.processed_data_file,
             args.memory_map
->>>>>>> 4705ea12
         )
 
         train_loader = torch.utils.data.DataLoader(
