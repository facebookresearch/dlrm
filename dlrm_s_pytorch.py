--- conflicted
+++ resolved
@@ -657,13 +657,11 @@
     )
     # model related parameters
     parser.add_argument("--arch-sparse-feature-size", type=int, default=2)
-<<<<<<< HEAD
-    parser.add_argument("--arch-embedding-size", type=str, default="4-3-2")
-    parser.add_argument("--arch-project-size", type=int, default=0)
-=======
+
     parser.add_argument(
         "--arch-embedding-size", type=dash_separated_ints, default="4-3-2")
->>>>>>> cb446740
+    parser.add_argument("--arch-project-size", type=int, default=0)
+
     # j will be replaced with the table number
     parser.add_argument(
         "--arch-mlp-bot", type=dash_separated_ints, default="4-3-2")
@@ -750,14 +748,12 @@
     parser.add_argument("--mlperf-auc-threshold", type=float, default=0.0)
     parser.add_argument("--mlperf-bin-loader", action='store_true', default=False)
     parser.add_argument("--mlperf-bin-shuffle", action='store_true', default=False)
-<<<<<<< HEAD
-    
-=======
+
     # LR policy
     parser.add_argument("--lr-num-warmup-steps", type=int, default=0)
     parser.add_argument("--lr-decay-start-step", type=int, default=0)
     parser.add_argument("--lr-num-decay-steps", type=int, default=0)
->>>>>>> cb446740
+
     args = parser.parse_args()
 
     print("=== Get Env ===")
@@ -1037,20 +1033,17 @@
 
     if not args.inference_only:
         # specify the optimizer algorithm
-<<<<<<< HEAD
+
         if ext_dist.my_size == 1:
             optimizer = torch.optim.SGD(dlrm.parameters(), lr=args.learning_rate)
+            #lr_scheduler = LRPolicyScheduler(optimizer, args.lr_num_warmup_steps, args.lr_decay_start_step,
+            #                                 args.lr_num_decay_steps)
         else:
             optimizer = torch.optim.SGD([
                 {"params": [p for emb in dlrm.emb_l for p in emb.parameters()], "lr" : args.learning_rate},
                 {"params": dlrm.bot_l.parameters(), "lr" : args.learning_rate * ext_dist.my_size},
                 {"params": dlrm.top_l.parameters(), "lr" : args.learning_rate * ext_dist.my_size}
             ], lr=args.learning_rate)
-=======
-        optimizer = torch.optim.SGD(dlrm.parameters(), lr=args.learning_rate)
-        lr_scheduler = LRPolicyScheduler(optimizer, args.lr_num_warmup_steps, args.lr_decay_start_step,
-                                         args.lr_num_decay_steps)
->>>>>>> cb446740
 
     ### main loop ###
     def time_wrap(use_gpu):
@@ -1177,12 +1170,9 @@
                 previous_iteration_time = None
 
             for j, (X, lS_o, lS_i, T) in enumerate(train_ld):
-<<<<<<< HEAD
-=======
                 if j == 0 and args.save_onnx:
                     (X_onnx, lS_o_onnx, lS_i_onnx) = (X, lS_o, lS_i)
 
->>>>>>> cb446740
                 if j < skip_upto_batch:
                     continue
 
@@ -1508,19 +1498,12 @@
 
     # export the model in onnx
     if args.save_onnx:
-<<<<<<< HEAD
-        os.makedirs(args.out_dir, exist_ok=True)
-        with open("%s.onnx" % file_prefix, "w+b") as dlrm_pytorch_onnx_file:
-            (X, lS_o, lS_i, _) = train_data[0]  # get first batch of elements
-            torch.onnx._export(
-                dlrm, (X, lS_o, lS_i), dlrm_pytorch_onnx_file, verbose=True
-            )
-=======
+
         dlrm_pytorch_onnx_file = "dlrm_s_pytorch.onnx"
         torch.onnx.export(
             dlrm, (X_onnx, lS_o_onnx, lS_i_onnx), dlrm_pytorch_onnx_file, verbose=True, use_external_data_format=True
         )
->>>>>>> cb446740
+
         # recover the model back
         dlrm_pytorch_onnx = onnx.load("%s.onnx" % file_prefix)
         # check the onnx model
